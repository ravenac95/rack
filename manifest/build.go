package manifest

import (
	"fmt"
<<<<<<< HEAD
	"strings"
=======
	"path"
	"path/filepath"
	"strings"

	"github.com/convox/rack/cmd/convox/stdcli"
>>>>>>> 5924e6ea
)

func (m *Manifest) Build(dir string, s Stream, noCache bool) error {
	builds := map[string]string{}
	pulls := map[string]string{}

	abs, err := filepath.Abs(dir)
	if err != nil {
		return err
	}

	appName := stdcli.ReadSetting("app")
	if appName == "" {
		appName = path.Base(abs)
	}

	appName = strings.ToLower(appName)

	for _, service := range m.Services {
		dockerFile := service.Build.Dockerfile
		if dockerFile == "" {
			dockerFile = service.Dockerfile
		}
<<<<<<< HEAD
		switch {
		case service.Build.Context != "":
			builds[fmt.Sprintf("%s|%s", service.Build.Context, coalesce(dockerFile, "Dockerfile"))] = service.Tag()
		case service.Image != "":
			pulls[service.Image] = service.Tag()
=======
		if service.Image != "" {
			pulls[service.Image] = service.Tag(appName)
		} else {
			builds = append(builds, service)
>>>>>>> 5924e6ea
		}
	}

	for build, tag := range builds {
		parts := strings.SplitN(build, "|", 2)

		args := []string{"build"}

		if noCache {
			args = append(args, "--no-cache")
		}

<<<<<<< HEAD
		args = append(args, "-f", parts[1])
		args = append(args, "-t", tag)
		args = append(args, parts[0])
		builder := Docker(args...)
		builder.Dir = dir
		run(s, builder)
=======
		context := coalesce(service.Build.Context, ".")
		dockerFile := coalesce(service.Build.Dockerfile, "Dockerfile")

		args = append(args, "-f", fmt.Sprintf("%s/%s", context, dockerFile))
		args = append(args, "-t", service.Tag(appName))
		args = append(args, context)
		run(s, Docker(args...))
>>>>>>> 5924e6ea
		// runPrefix(systemPrefix(m), Docker(args...))
	}

	for image, tag := range pulls {
		args := []string{"pull"}

		args = append(args, image)

		run(s, Docker(args...))
		run(s, Docker("tag", image, tag))
		// runPrefix(systemPrefix(m), Docker(args...))
		// runPrefix(systemPrefix(m), Docker("tag", image, tag))
	}

	return nil
}<|MERGE_RESOLUTION|>--- conflicted
+++ resolved
@@ -2,70 +2,37 @@
 
 import (
 	"fmt"
-<<<<<<< HEAD
+	"log"
+	"math/rand"
+	"os"
+	"os/exec"
 	"strings"
-=======
-	"path"
-	"path/filepath"
-	"strings"
-
-	"github.com/convox/rack/cmd/convox/stdcli"
->>>>>>> 5924e6ea
+	"time"
 )
 
-func (m *Manifest) Build(dir string, s Stream, noCache bool) error {
-	builds := map[string]string{}
+func (m *Manifest) Build(dir, appName string, s Stream, noCache bool) error {
 	pulls := map[string]string{}
-
-	abs, err := filepath.Abs(dir)
-	if err != nil {
-		return err
-	}
-
-	appName := stdcli.ReadSetting("app")
-	if appName == "" {
-		appName = path.Base(abs)
-	}
-
-	appName = strings.ToLower(appName)
+	builds := []Service{}
 
 	for _, service := range m.Services {
 		dockerFile := service.Build.Dockerfile
 		if dockerFile == "" {
 			dockerFile = service.Dockerfile
 		}
-<<<<<<< HEAD
-		switch {
-		case service.Build.Context != "":
-			builds[fmt.Sprintf("%s|%s", service.Build.Context, coalesce(dockerFile, "Dockerfile"))] = service.Tag()
-		case service.Image != "":
-			pulls[service.Image] = service.Tag()
-=======
 		if service.Image != "" {
 			pulls[service.Image] = service.Tag(appName)
 		} else {
 			builds = append(builds, service)
->>>>>>> 5924e6ea
 		}
 	}
 
-	for build, tag := range builds {
-		parts := strings.SplitN(build, "|", 2)
-
+	for _, service := range builds {
 		args := []string{"build"}
 
 		if noCache {
 			args = append(args, "--no-cache")
 		}
 
-<<<<<<< HEAD
-		args = append(args, "-f", parts[1])
-		args = append(args, "-t", tag)
-		args = append(args, parts[0])
-		builder := Docker(args...)
-		builder.Dir = dir
-		run(s, builder)
-=======
 		context := coalesce(service.Build.Context, ".")
 		dockerFile := coalesce(service.Build.Dockerfile, "Dockerfile")
 
@@ -73,8 +40,6 @@
 		args = append(args, "-t", service.Tag(appName))
 		args = append(args, context)
 		run(s, Docker(args...))
->>>>>>> 5924e6ea
-		// runPrefix(systemPrefix(m), Docker(args...))
 	}
 
 	for image, tag := range pulls {
@@ -84,9 +49,88 @@
 
 		run(s, Docker(args...))
 		run(s, Docker("tag", image, tag))
-		// runPrefix(systemPrefix(m), Docker(args...))
-		// runPrefix(systemPrefix(m), Docker("tag", image, tag))
 	}
 
 	return nil
+}
+
+func pullSync(image string) error {
+	return runBuilder("docker", "pull", image)
+}
+
+func pushSync(local, remote string) error {
+	log.Print("PUSH SYNC")
+	log.Print(local)
+	log.Print(remote)
+	err := runBuilder("docker", "tag", local, remote)
+
+	if err != nil {
+		return err
+	}
+
+	err = runBuilder("docker", "push", remote)
+
+	if err != nil {
+		return err
+	}
+
+	return nil
+}
+
+func runBuilder(executable string, args ...string) error {
+	os.Stdout.Write([]byte(fmt.Sprintf("RUNNING: %s %s\n", executable, strings.Join(args, " "))))
+
+	cmd := exec.Command(executable, args...)
+	cmd.Stdout = os.Stdout
+	cmd.Stderr = os.Stderr
+	return cmd.Run()
+}
+
+var randomAlphabet = []rune("abcdefghijklmnopqrstuvwxyz")
+
+func randomString(prefix string, size int) string {
+	b := make([]rune, size)
+	for i := range b {
+		b[i] = randomAlphabet[rand.Intn(len(randomAlphabet))]
+	}
+	return prefix + string(b)
+}
+
+func (m *Manifest) Push(app, registry, tag string, flatten string) []error {
+	if tag == "" {
+		tag = "latest"
+	}
+
+	for name, _ := range m.Services {
+		local := fmt.Sprintf("%s/%s", app, name)
+		remote := fmt.Sprintf("%s/%s-%s:%s", registry, app, name, tag)
+
+		if flatten != "" {
+			remote = fmt.Sprintf("%s/%s:%s", registry, flatten, fmt.Sprintf("%s.%s", name, tag))
+		}
+
+		var pushErr error
+		var backOff = 1
+		s1 := rand.NewSource(time.Now().UnixNano())
+		r1 := rand.New(s1)
+
+		for i := 0; i < 5; i++ {
+			if i != 0 {
+				log.Printf("A push error occurred for %s/%s\n", app, name)
+				log.Printf("Retrying in %d seconds...\n", backOff)
+				time.Sleep(time.Duration(backOff) * time.Second)
+				backOff = ((backOff + r1.Intn(10)) * (i))
+			}
+			pushErr = pushSync(local, remote)
+			if pushErr == nil {
+				break
+			}
+		}
+
+		if pushErr != nil {
+			return []error{pushErr}
+		}
+	}
+
+	return []error{}
 }