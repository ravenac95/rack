package manifest

import (
	"bufio"
	"bytes"
	"crypto/sha1"
	"encoding/json"
	"fmt"
	"html/template"
	"io/ioutil"
	"math/rand"
	"net/url"
	"os"
	"path/filepath"
	"sort"
	"strconv"
	"strings"
)

var ManifestRandomPorts = true

type Service struct {
	Name string `yaml:"-"`

	Build       Build       `yaml:"build,omitempty"`
	Command     Command     `yaml:"command,omitempty"`
	Dockerfile  string      `yaml:"dockerfile,omitempty"`
	Entrypoint  string      `yaml:"entrypoint,omitempty"`
	Environment Environment `yaml:"environment,omitempty"`
	Image       string      `yaml:"image,omitempty"`
	Labels      Labels      `yaml:"labels,omitempty"`
	Links       []string    `yaml:"links,omitempty"`
	Networks    Networks    `yaml:"-"`
	Ports       Ports       `yaml:"ports,omitempty"`
	Privileged  bool        `yaml:"privileged,omitempty"`
	Volumes     []string    `yaml:"volumes,omitempty"`

	//TODO from models manifest, not passive and used at runtime
	Exports  map[string]string        `yaml:"-"`
	LinkVars map[string]template.HTML `yaml:"-"`

	Primary bool `yaml:"-"`

	randoms map[string]int
}

// see yaml.go for unmarshallers
type Build struct {
	Context    string            `yaml:"context,omitempty"`
	Dockerfile string            `yaml:"dockerfile,omitempty"`
	Args       map[string]string `yaml:"args,omitempty"`
}
type Command []string
type Environment map[string]string
type Labels map[string]string

<<<<<<< HEAD
type Networks map[string]InternalNetwork

type InternalNetwork map[string]ExternalNetwork
type ExternalNetwork Network

type Network struct {
	Name string
}

func (s *Service) Process(app string, m Manifest) Process {
	return NewProcess(app, *s, m)
}

func (s Service) HasBalancer() bool {
	return len(s.Ports) > 0
=======
func (s Service) HasBalancer() bool {
	return len(s.Ports) > 0
}

func (s *Service) Process(app string) Process {
	return NewProcess(app, *s)
>>>>>>> e0810e2e
}

func (s *Service) Proxies(app string) []Proxy {
	proxies := []Proxy{}

	for i, p := range s.Ports {
		if p.External() {
			name := fmt.Sprintf("%s-%s-proxy-%d", app, s.Name, p.Balancer)

			proxy := Proxy{
				Name:      name,
				Balancer:  p.Balancer,
				Container: p.Container,
				Host:      fmt.Sprintf("%s-%s", app, s.Name),
			}

			s.Ports[i].Balancer = 0

			proxy.Protocol = coalesce(s.Labels[fmt.Sprintf("convox.port.%s.protocol", p.Name)], "tcp")
			proxy.Proxy = s.Labels[fmt.Sprintf("convox.port.%s.proxy", p.Name)] == "true"
			proxy.Secure = s.Labels[fmt.Sprintf("convox.port.%s.secure", p.Name)] == "true"

			proxies = append(proxies, proxy)
		}
	}

	return proxies
}

func (s *Service) SyncPaths() (map[string]string, error) {
	sp := map[string]string{}

	if s.Build.Context == "" {
		return sp, nil
	}

	dockerFile := s.Build.Dockerfile
	if dockerFile == "" {
		dockerFile = s.Dockerfile
	}

	data, err := ioutil.ReadFile(filepath.Join(s.Build.Context, coalesce(dockerFile, "Dockerfile")))
	if err != nil {
		return nil, err
	}

	scanner := bufio.NewScanner(bytes.NewReader(data))

	for scanner.Scan() {
		parts := strings.Fields(scanner.Text())

		if len(parts) < 1 {
			continue
		}

		switch parts[0] {
		case "ADD", "COPY":
			if len(parts) >= 3 {
				sp[filepath.Join(s.Build.Context, parts[1])] = parts[2]
			}
		}
	}

	return sp, nil
}

<<<<<<< HEAD
func (s *Service) Tag(appName string) string {
	return (fmt.Sprintf("%s/%s", appName, strings.Replace(s.Name, "_", "-", -1)))
=======
// Tag generates a string used to tag an image.
func (s *Service) Tag(appName string) string {
	return (fmt.Sprintf("%s/%s", appName, strings.Replace(s.Name, "_", "-", -1)))
}

// MountableVolume describes a mountable volume
type MountableVolume struct {
	Host      string
	Container string
}

// MountableVolumes return the mountable volumes for a service
func (s Service) MountableVolumes() []MountableVolume {
	volumes := []MountableVolume{}

	for _, volume := range s.Volumes {
		parts := strings.Split(volume, ":")

		// if only one volume part use it for both sides
		if len(parts) == 1 {
			parts = append(parts, parts[0])
		}

		// if we dont have two volume parts bail
		if len(parts) != 2 {
			continue
		}

		// only support absolute paths for volume source
		if !filepath.IsAbs(parts[0]) {
			continue
		}

		volumes = append(volumes, MountableVolume{
			Host:      parts[0],
			Container: parts[1],
		})
	}

	return volumes
>>>>>>> e0810e2e
}

func containerEnv(container string) map[string]string {
	es := []string{}

	data, _ := Docker("inspect", "-f", "{{json .Config.Env}}", container).Output()

	json.Unmarshal(data, &es)

	env := map[string]string{}

	for _, e := range es {
		parts := strings.SplitN(e, "=", 2)
		env[parts[0]] = parts[1]
	}

	return env
}

func containerHost(container string, networks Networks) string {
	ipFilterString := "{{ .NetworkSettings.IPAddress }}"

	// TODO container is part of network, look up IP there
	if len(networks) > 0 {
		for _, n := range networks {
			for _, in := range n {
				ipFilterString = "{{ .NetworkSettings.Networks." + in.Name + ".IPAddress }}"
				break
			}
			break
		}
	}

	data, _ := Docker("inspect", "-f", ipFilterString, container).Output()

	if s := strings.TrimSpace(string(data)); s != "" {
		return s
	}

	return ""
}

func containerPort(container string) string {
	data, _ := Docker("inspect", "-f", "{{range $k,$v := .Config.ExposedPorts}}{{$k}}|{{end}}", container).Output()

	return strings.Split(string(data), "/")[0]
}

func linkArgs(s Service, container string) []string {
	args := []string{}

	prefix := strings.Replace(strings.ToUpper(s.Name), "-", "_", -1)
	env := containerEnv(container)

	scheme := coalesce(env["LINK_SCHEME"], "tcp")
	host := containerHost(container, s.Networks)
	port := containerPort(container)
	path := env["LINK_PATH"]
	username := env["LINK_USERNAME"]
	password := env["LINK_PASSWORD"]

	args = append(args, "--add-host", fmt.Sprintf("%s:%s", s.Name, host))
	args = append(args, "-e", fmt.Sprintf("%s_SCHEME=%s", prefix, scheme))
	args = append(args, "-e", fmt.Sprintf("%s_HOST=%s", prefix, host))
	args = append(args, "-e", fmt.Sprintf("%s_PORT=%s", prefix, port))
	args = append(args, "-e", fmt.Sprintf("%s_PATH=%s", prefix, path))
	args = append(args, "-e", fmt.Sprintf("%s_USERNAME=%s", prefix, username))
	args = append(args, "-e", fmt.Sprintf("%s_PASSWORD=%s", prefix, password))

	u := url.URL{
		Scheme: scheme,
		Host:   host,
		Path:   path,
	}

	if username != "" || password != "" {
		u.User = url.UserPassword(username, password)
	}

	args = append(args, "-e", fmt.Sprintf("%s_URL=%s", prefix, u.String()))

	return args
}

func tagHash(id string) string {
	return fmt.Sprintf("convox-%s", fmt.Sprintf("%x", sha1.Sum([]byte(id)))[0:10])
}

// LabelsByPrefix retuns a map of string values with the labels filtered by prefix
func (s Service) LabelsByPrefix(prefix string) map[string]string {
	returnLabels := make(map[string]string)
	for k, v := range s.Labels {
		if strings.HasPrefix(k, prefix) {
			returnLabels[k] = v
		}
	}
	return returnLabels
}

<<<<<<< HEAD
func (me Service) ExternalPorts() []Port {
	ext := []Port{}

	for _, port := range me.Ports {
=======
func (s Service) ExternalPorts() []Port {
	ext := []Port{}

	for _, port := range s.Ports {
>>>>>>> e0810e2e
		if port.Public {
			ext = append(ext, port)
		}
	}

	return ext
}

<<<<<<< HEAD
func (me Service) InternalPorts() []Port {
	internal := []Port{}

	for _, port := range me.Ports {
=======
func (s Service) InternalPorts() []Port {
	internal := []Port{}

	for _, port := range s.Ports {
>>>>>>> e0810e2e
		if !port.Public {
			internal = append(internal, port)
		}
	}

	return internal
}

<<<<<<< HEAD
func (me Service) ContainerPorts() []string {
	ext := []string{}

	for _, port := range me.Ports {
=======
func (s Service) ContainerPorts() []string {
	ext := []string{}

	for _, port := range s.Ports {
>>>>>>> e0810e2e
		if port.Container != 0 {
			ext = append(ext, strconv.Itoa(port.Container))
		}
	}

	sort.Strings(ext)

	return ext
}

<<<<<<< HEAD
func (me Service) RegistryImage(appName, buildId string, outputs map[string]string) string {
	if registryId := outputs["RegistryId"]; registryId != "" {
		return fmt.Sprintf("%s.dkr.ecr.%s.amazonaws.com/%s:%s.%s", registryId, os.Getenv("AWS_REGION"), outputs["RegistryRepository"], me.Name, buildId)
	}

	return fmt.Sprintf("%s/%s-%s:%s", os.Getenv("REGISTRY_HOST"), appName, me.Name, buildId)
}

func (me *Service) Randoms() map[string]int {
	if me.randoms != nil {
		return me.randoms
	}

	currentPort := 5000
	me.randoms = make(map[string]int)
	for _, port := range me.Ports {
		if ManifestRandomPorts {
			me.randoms[strconv.Itoa(port.Balancer)] = rand.Intn(62000) + 3000
		} else {
			me.randoms[strconv.Itoa(port.Balancer)] = currentPort
			currentPort += 1
		}
	}
	return me.randoms
=======
func (s Service) RegistryImage(appName, buildId string, outputs map[string]string) string {
	if registryId := outputs["RegistryId"]; registryId != "" {
		return fmt.Sprintf("%s.dkr.ecr.%s.amazonaws.com/%s:%s.%s", registryId, os.Getenv("AWS_REGION"), outputs["RegistryRepository"], s.Name, buildId)
	}

	return fmt.Sprintf("%s/%s-%s:%s", os.Getenv("REGISTRY_HOST"), appName, s.Name, buildId)
}

func (s *Service) Randoms() map[string]int {
	if s.randoms != nil {
		return s.randoms
	}

	currentPort := 5000
	s.randoms = make(map[string]int)
	for _, port := range s.Ports {
		if ManifestRandomPorts {
			s.randoms[strconv.Itoa(port.Balancer)] = rand.Intn(62000) + 3000
		} else {
			s.randoms[strconv.Itoa(port.Balancer)] = currentPort
			currentPort += 1
		}
	}
	return s.randoms
>>>>>>> e0810e2e
}<|MERGE_RESOLUTION|>--- conflicted
+++ resolved
@@ -54,7 +54,6 @@
 type Environment map[string]string
 type Labels map[string]string
 
-<<<<<<< HEAD
 type Networks map[string]InternalNetwork
 
 type InternalNetwork map[string]ExternalNetwork
@@ -70,14 +69,6 @@
 
 func (s Service) HasBalancer() bool {
 	return len(s.Ports) > 0
-=======
-func (s Service) HasBalancer() bool {
-	return len(s.Ports) > 0
-}
-
-func (s *Service) Process(app string) Process {
-	return NewProcess(app, *s)
->>>>>>> e0810e2e
 }
 
 func (s *Service) Proxies(app string) []Proxy {
@@ -144,10 +135,6 @@
 	return sp, nil
 }
 
-<<<<<<< HEAD
-func (s *Service) Tag(appName string) string {
-	return (fmt.Sprintf("%s/%s", appName, strings.Replace(s.Name, "_", "-", -1)))
-=======
 // Tag generates a string used to tag an image.
 func (s *Service) Tag(appName string) string {
 	return (fmt.Sprintf("%s/%s", appName, strings.Replace(s.Name, "_", "-", -1)))
@@ -188,7 +175,6 @@
 	}
 
 	return volumes
->>>>>>> e0810e2e
 }
 
 func containerEnv(container string) map[string]string {
@@ -288,17 +274,10 @@
 	return returnLabels
 }
 
-<<<<<<< HEAD
-func (me Service) ExternalPorts() []Port {
-	ext := []Port{}
-
-	for _, port := range me.Ports {
-=======
 func (s Service) ExternalPorts() []Port {
 	ext := []Port{}
 
 	for _, port := range s.Ports {
->>>>>>> e0810e2e
 		if port.Public {
 			ext = append(ext, port)
 		}
@@ -307,17 +286,10 @@
 	return ext
 }
 
-<<<<<<< HEAD
-func (me Service) InternalPorts() []Port {
-	internal := []Port{}
-
-	for _, port := range me.Ports {
-=======
 func (s Service) InternalPorts() []Port {
 	internal := []Port{}
 
 	for _, port := range s.Ports {
->>>>>>> e0810e2e
 		if !port.Public {
 			internal = append(internal, port)
 		}
@@ -326,17 +298,10 @@
 	return internal
 }
 
-<<<<<<< HEAD
-func (me Service) ContainerPorts() []string {
-	ext := []string{}
-
-	for _, port := range me.Ports {
-=======
 func (s Service) ContainerPorts() []string {
 	ext := []string{}
 
 	for _, port := range s.Ports {
->>>>>>> e0810e2e
 		if port.Container != 0 {
 			ext = append(ext, strconv.Itoa(port.Container))
 		}
@@ -347,32 +312,6 @@
 	return ext
 }
 
-<<<<<<< HEAD
-func (me Service) RegistryImage(appName, buildId string, outputs map[string]string) string {
-	if registryId := outputs["RegistryId"]; registryId != "" {
-		return fmt.Sprintf("%s.dkr.ecr.%s.amazonaws.com/%s:%s.%s", registryId, os.Getenv("AWS_REGION"), outputs["RegistryRepository"], me.Name, buildId)
-	}
-
-	return fmt.Sprintf("%s/%s-%s:%s", os.Getenv("REGISTRY_HOST"), appName, me.Name, buildId)
-}
-
-func (me *Service) Randoms() map[string]int {
-	if me.randoms != nil {
-		return me.randoms
-	}
-
-	currentPort := 5000
-	me.randoms = make(map[string]int)
-	for _, port := range me.Ports {
-		if ManifestRandomPorts {
-			me.randoms[strconv.Itoa(port.Balancer)] = rand.Intn(62000) + 3000
-		} else {
-			me.randoms[strconv.Itoa(port.Balancer)] = currentPort
-			currentPort += 1
-		}
-	}
-	return me.randoms
-=======
 func (s Service) RegistryImage(appName, buildId string, outputs map[string]string) string {
 	if registryId := outputs["RegistryId"]; registryId != "" {
 		return fmt.Sprintf("%s.dkr.ecr.%s.amazonaws.com/%s:%s.%s", registryId, os.Getenv("AWS_REGION"), outputs["RegistryRepository"], s.Name, buildId)
@@ -397,5 +336,4 @@
 		}
 	}
 	return s.randoms
->>>>>>> e0810e2e
 }